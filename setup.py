#!/usr/bin/env python3
from setuptools import setup

"""This package provides tools for analyzing Kappa entities, notably snapshots, and visualizing snapshots and rules."""

setup(
    name='KaSaAn',
    version='0.1.dev0',
    packages=['KaSaAn'],
    package_dir={'': '.'},
    url='https://github.com/hmedina/KaSaAn',
    license='MIT',
    author='Hector Medina',
    author_email='hector.f.medina.a@gmail.com',
    description='Kappa snapshot analysis & WIP tools.',
    long_description=__doc__,
<<<<<<< HEAD
    extras_require={
        'MPL': ['matplotlib>=3.0.2<3.0.3'],
        'sqr': ['squarify>=0.3.0<0.5.0'],
    },
=======
    install_requires=[
        'matplotlib>=3.0.2<3.1.2',
        'numpy>=1.16<1.17',
        'squarify>=0.3.0<0.5.0',
        'networkx>=2.4<2.5',
    ],
    python_requires='>=3.7<3.9',
>>>>>>> 6049548f
    entry_points={
        'console_scripts': [
            'kappa_catalytic_potential = KaSaAn.scripts.catalytic_potential:main',
            'kappa_observable_plotter = KaSaAn.scripts.observable_plotter:main',
            'kappa_observable_coplotter = KaSaAn.scripts.observable_coplotter:main',
            'kappa_snapshot_visualizer_patchwork = KaSaAn.scripts.snapshot_visualizer_patchwork:main',
            'kappa_snapshot_visualizer_network = KaSaAn.scripts.snapshot_visualizer_network:main',
            'kappa_snapshot_visualizer_subcomponent = KaSaAn.scripts.snapshot_visualizer_subcomponent:main',
            'kappa_trace_movie_maker = KaSaAn.scripts.trace_movie_maker:main',
        ]
    }
)<|MERGE_RESOLUTION|>--- conflicted
+++ resolved
@@ -14,12 +14,6 @@
     author_email='hector.f.medina.a@gmail.com',
     description='Kappa snapshot analysis & WIP tools.',
     long_description=__doc__,
-<<<<<<< HEAD
-    extras_require={
-        'MPL': ['matplotlib>=3.0.2<3.0.3'],
-        'sqr': ['squarify>=0.3.0<0.5.0'],
-    },
-=======
     install_requires=[
         'matplotlib>=3.0.2<3.1.2',
         'numpy>=1.16<1.17',
@@ -27,7 +21,6 @@
         'networkx>=2.4<2.5',
     ],
     python_requires='>=3.7<3.9',
->>>>>>> 6049548f
     entry_points={
         'console_scripts': [
             'kappa_catalytic_potential = KaSaAn.scripts.catalytic_potential:main',
